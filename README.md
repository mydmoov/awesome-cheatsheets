![AWESOME CHEATSHEETS LOGO](_images/awesome_cheatsheets_logo@2x.png)

[![Awesome](https://awesome.re/badge.svg)](https://awesome.re) [![GitHub license](https://img.shields.io/badge/license-MIT-blue.svg)](https://github.com/LeCoupa/awesome-cheatsheets/blob/master/LICENSE)

> 📚 Awesome cheatsheets for popular programming languages, frameworks and development tools. They include everything you should know in one single file.

> ❤️ **If you like this repository, [you can click here to tweet it and make it spread](https://ctt.ec/PHba4).**


## 🎩 Why Awesome-Cheatsheets?

I always make a cheatsheet when I want to improve my skills on a programming language, a framework or a development tool. [I started doing these kind of things a long time ago on Gist](https://gist.github.com/LeCoupa) To better keep track of the history and to let people contribute to them, I reorganized everything into this  single repository. Most of the content is coming from official documentations and some books I have read.

Feel free to browse each cheatsheet to learn new things and to keep them at hand when you forgot about one command. They have been designed to provide a quick way to assess your knowledge and to save you time.


## 🙌🏼 How to Contribute?

You are more than welcome to contribute and build your own cheatsheet for your favorite programming language, framework or development tool. Just submit changes via pull request and I will review them before merging.


## 📚 Table of Contents

### 📃 Languages

<details>
<summary>View cheatsheets</summary>

#### Command line interface

* [Bash](languages/bash.sh)

#### Imperative

* [PHP](languages/php.php)

#### Functional

* [JavaScript](languages/javascript.js)
</details>


### 📦 Backend

<details>
<summary>View cheatsheets</summary>

#### Python

* [Django](backend/django.py)

#### Javascript
  
* [Feathers.js](backend/feathers.js)
* [Node.js](backend/node.js)
</details>


### 🌐 Frontend

<details>
<summary>View cheatsheets</summary>

#### Basics

* [HTML5](frontend/html5.html)

#### Frameworks

* [Vue.js](frontend/vue.js)
</details>


### 🗃️ Databases

<details>
<summary>View cheatsheets</summary>

#### NoSQL

* [Redis](databases/redis.sh)
</details>


### 🔧 Tools

<details>
<summary>View cheatsheets</summary>

#### Development

* [VIM](tools/vim.txt)
* [Xcode](tools/xcode.txt)

#### Infrastructure

* [Docker](tools/docker.sh)
* [Nanobox Boxfile](tools/nanobox_boxfile.yml)
* [Nanobox CLI](tools/nanobox_cli.sh)
* [Kubernetes](tools/kubernetes.sh)
</details>


## 🙏🏻 Contribution

<table>
  <tr>
    <td align="center">
      <a href="https://anyleads.com/" target="_blank"><img src="https://pbs.twimg.com/profile_images/838140522476761094/A4WpBe5M_400x400.jpg" height="64" /></a>
    </td>
    <td align="center">
      <a href="https://crisp.chat/" target="_blank"><img src="https://pbs.twimg.com/profile_images/651629444944273408/r5Kd_ifq_400x400.png" height="64" /></a>
    </td>
    <td align="center">
<<<<<<< HEAD
      <a href="https://learnk8s.io/" target="_blank"><img src="https://pbs.twimg.com/profile_images/925127335573114880/9yCkEIe3_400x400.jpg" height="64" /></a>
=======
      <a href="https://hackr.io/" target="_blank"><img src="https://d1eq8vvyuam4eq.cloudfront.net/assets/images/code-images/code-apple-touch-icon-precomposed.png" height="64" /></a>
>>>>>>> f5da645f
    </td>
  </tr>
</table>

> 👋 Do you want your company to be listed there? Contribute with a cheatsheet for your favorite programming language, framework or development tool.<|MERGE_RESOLUTION|>--- conflicted
+++ resolved
@@ -112,11 +112,10 @@
       <a href="https://crisp.chat/" target="_blank"><img src="https://pbs.twimg.com/profile_images/651629444944273408/r5Kd_ifq_400x400.png" height="64" /></a>
     </td>
     <td align="center">
-<<<<<<< HEAD
+      <a href="https://hackr.io/" target="_blank"><img src="https://d1eq8vvyuam4eq.cloudfront.net/assets/images/code-images/code-apple-touch-icon-precomposed.png" height="64" /></a>
+    </td>
+    <td align="center">
       <a href="https://learnk8s.io/" target="_blank"><img src="https://pbs.twimg.com/profile_images/925127335573114880/9yCkEIe3_400x400.jpg" height="64" /></a>
-=======
-      <a href="https://hackr.io/" target="_blank"><img src="https://d1eq8vvyuam4eq.cloudfront.net/assets/images/code-images/code-apple-touch-icon-precomposed.png" height="64" /></a>
->>>>>>> f5da645f
     </td>
   </tr>
 </table>
