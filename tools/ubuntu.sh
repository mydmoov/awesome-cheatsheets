##############################################################################
# UBUNTU
##############################################################################

scp /path/to/file user@server:/path/to/destination # Copy file from local to server

df -h # Check the amount of free space

sudo ufw status # Check status
sudo ufw allow from remote_IP_address to any port 3306 # Allow external ip to access port

scp user@remote_host:remote_file local_file # download: remote -> local
scp local_file user@remote_host:remote_file # upload: local -> remote

<<<<<<< HEAD
sudo -s # Log as root
=======
cat /proc/<process_id>/maps   # Show the current virtual memory usage of a Linux process
>>>>>>> 849ade73
<|MERGE_RESOLUTION|>--- conflicted
+++ resolved
@@ -12,8 +12,6 @@
 scp user@remote_host:remote_file local_file # download: remote -> local
 scp local_file user@remote_host:remote_file # upload: local -> remote
 
-<<<<<<< HEAD
 sudo -s # Log as root
-=======
-cat /proc/<process_id>/maps   # Show the current virtual memory usage of a Linux process
->>>>>>> 849ade73
+
+cat /proc/<process_id>/maps   # Show the current virtual memory usage of a Linux process